--- conflicted
+++ resolved
@@ -380,16 +380,6 @@
     callback(list, notehistory);
 }
 
-<<<<<<< HEAD
-module.exports = {
-    writeHistory: writeHistory,
-    parseHistory: parseHistory,
-    getStorageHistory: getStorageHistory,
-    getHistory: getHistory,
-    saveHistory: saveHistory,
-    removeHistory: removeHistory,
-    parseStorageToHistory: parseStorageToHistory
-=======
 function postHistoryToServer(noteId, data, callback) {
     $.post(serverurl + '/history/' + noteId, data)
     .done(function (result) {
@@ -413,5 +403,16 @@
         console.error(xhr.responseText);
         return callback(error, null);
     });
->>>>>>> cd9f8fe3
+}
+
+module.exports = {
+    writeHistory: writeHistory,
+    parseHistory: parseHistory,
+    getStorageHistory: getStorageHistory,
+    getHistory: getHistory,
+    saveHistory: saveHistory,
+    removeHistory: removeHistory,
+    parseStorageToHistory: parseStorageToHistory,
+    postHistoryToServer: postHistoryToServer,
+    deleteServerHistory: deleteServerHistory
 }